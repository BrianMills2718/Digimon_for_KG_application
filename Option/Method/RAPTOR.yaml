--- conflicted
+++ resolved
@@ -27,13 +27,8 @@
     force: True
 
     # Tree Config
-<<<<<<< HEAD
     build_tree_from_leaves: True
     reduction_dimension: 10
-=======
-    build_tree_from_leaves: False
-    reduction_dimension: 50
->>>>>>> f8ea8d67
     summarization_length: 100
     num_layers:  5 # For RAPTOR
     top_k: 5
